%%------------------------------------------------------------------------------
%% All rights reserved.
%%
%% Redistribution and use in source and binary forms, with or without
%% modification, are permitted provided that the following conditions are met:
%%
%% 1. Redistributions of source code must retain the above copyright notice, this
%% list of conditions and the following disclaimer.
%%
%% 2. Redistributions in binary form must reproduce the above copyright notice,
%% this list of conditions and the following disclaimer in the documentation
%% and/or other materials provided with the distribution.
%%
%% 3. Neither the name of the copyright holder nor the names of its contributors
%% may be used to endorse or promote products derived from this software without
%% specific prior written permission.
%%
%% THIS SOFTWARE IS PROVIDED BY THE COPYRIGHT HOLDERS AND CONTRIBUTORS "AS IS"
%% AND ANY EXPRESS OR IMPLIED WARRANTIES, INCLUDING, BUT NOT LIMITED TO, THE
%% IMPLIED WARRANTIES OF MERCHANTABILITY AND FITNESS FOR A PARTICULAR PURPOSE
%% ARE DISCLAIMED. IN NO EVENT SHALL THE COPYRIGHT HOLDER OR CONTRIBUTORS BE
%% LIABLE FOR ANY DIRECT, INDIRECT, INCIDENTAL, SPECIAL, EXEMPLARY, OR
%% CONSEQUENTIAL DAMAGES (INCLUDING, BUT NOT LIMITED TO, PROCUREMENT OF
%% SUBSTITUTE GOODS OR SERVICES; LOSS OF USE, DATA, OR PROFITS; OR BUSINESS
%% INTERRUPTION) HOWEVER CAUSED AND ON ANY THEORY OF LIABILITY, WHETHER IN
%% CONTRACT, STRICT LIABILITY, OR TORT (INCLUDING NEGLIGENCE OR OTHERWISE)
%% ARISING IN ANY WAY OUT OF THE USE OF THIS SOFTWARE, EVEN IF ADVISED OF
%% THE POSSIBILITY OF SUCH DAMAGE.
%%
%% @author Thomas Moulia <jtmoulia@pocketknife.io>
%% @copyright Copyright (c) 2014, ThusFresh, Inc.
%% @end
%%------------------------------------------------------------------------------

%% @private
%% @doc An operator process is paired with a single IMAP `idler' for
%% each mailbox to be monitored. The idler sends its low-level IMAP
%% idle messages to the operator, which checks whether a new email has
%% arrived, and, if so, fetches and publishes a notification to the
%% `new' channel.


-module(switchboard_operator).
-include("switchboard.hrl").
-behaviour(gen_server).

%% Interface exports
-export([start_link/2,
         stop/1,
         dispatch_fun/2,
         update_uid/1,
         get_last_uid/1]).

%% Callback exports
-export([init/1,
         handle_call/3,
         handle_cast/2,
         handle_info/2,
         code_change/3,
         terminate/2]).


%% Records
-record(state, {account :: imap:account(),
                mailbox :: imap:mailbox(),
                last_uid = none :: none | integer(),
                last_uid_validity = none :: none | integer()}).

%%==============================================================================
%% Interface exports
%%==============================================================================

%% @doc Start the operator as part of the supervision tree.
-spec start_link(imap:account(), imap:mailbox()) ->
    supervisor:startlink_ret().
start_link(Account, Mailbox) ->
    gen_server:start_link(?MODULE, {Account, Mailbox}, []).


%% @doc Stop the operator.
-spec stop(pid()) ->
    ok.
stop(Oper) ->
    gen_server:cast(Oper, stop).


%% @doc Commands for the operator to update its state using the latest email uid
%% in the operator's mailbox.

-spec update_uid(pid()) ->
    ok.
update_uid(Oper) ->
    gen_server:cast(Oper, {uid, update}).


%% @doc Returns the operator's last known UID.

-spec get_last_uid(pid()) ->
    integer().
get_last_uid(Oper) ->
    gen_server:call(Oper, {get, last_uid}).


%% @private
%% @doc Returns the dispatch function that will send the idle results to the
%% proper operator.

-spec dispatch_fun(imap:account(), imap:mailbox()) ->
    fun((imap:response()) -> ok).
dispatch_fun(Account, Mailbox) ->
    Key = pubsub_key(Account, Mailbox),
    fun(Msg) ->
            gproc:send(Key, {idle, Msg}),
            ok
    end.


%%==============================================================================
%% Callback exports
%%==============================================================================

%% @private
init({Account, Mailbox}) ->
    true = gproc:reg(pubsub_key(Account, Mailbox)),
    true = gproc:reg(switchboard:key_for(Account, {operator, Mailbox})),
    {ok, #state{account=Account, mailbox=Mailbox}, 0}.


%% @private
handle_call({get, last_uid}, _From, #state{last_uid=LastUid} = State) ->
    {reply, LastUid, State};
handle_call(_Request, _From, State) ->
    {reply, ok, State}.


%% @private
handle_cast({uid, update}, State) ->
    {noreply, update_uid_internal(State)};
handle_cast(stop, State) ->
    {stop, normal, State};
handle_cast(_Request, State) ->
    {noreply, State}.


%% @private
handle_info(timeout, State) ->
    ok = update_uid(self()),
    {noreply, State};
handle_info({idle, {'*', [_, Notification]}}, State)
  when Notification =:= <<"EXISTS">> orelse Notification =:= <<"EXPUNGE">> ->
    {noreply, update_uid_internal(State)};
handle_info({idle, {'+', [<<"idling">>]}}, State) ->
    % Set the initial UID values.
    {noreply, update_uid_internal(State)};
handle_info({idle, Msg}, State) ->
    lager:warning("Unrecognized msg: ~p", [Msg]),
    {noreply, State}.


%% @private
code_change(_OldVsn, State, _Extra) ->
    {ok, State}.


%% @private
terminate(_Reason, _State) ->
    ok.


%%==============================================================================
%% Internal functions.
%%==============================================================================

%% @private

%% @doc Updates the State's uid, publishing messages as necessary. `last_uid' is
%% used as a reference point: when this function is called with a state where
%% `#state{last_uid=none}' it will set the last_uid, and consider no messages to
%% be new.
%%
%% @todo uid validity checks
-spec update_uid_internal(#state{}) ->
    #state{}.
update_uid_internal(#state{account=Account,
                           mailbox=Mailbox} = State) ->
    {ok, Uid} = current_uid(Account, Mailbox),
    update_uid_internal(State, Uid).

update_uid_internal(#state{last_uid=none} = State, Uid) ->
    State#state{last_uid=Uid};
update_uid_internal(#state{last_uid=LastUid} = State, Uid)
  when Uid =< LastUid ->
    State;
update_uid_internal(#state{account=Account,
                           mailbox=Mailbox,
                           last_uid=LastUid} = State,
                    Uid) when Uid > LastUid ->
    {ok, {_, Emails}} = switchboard:with_imap(Account,
                            fun(IMAP) ->
                                {ok, _} = imap:call(IMAP, {select, Mailbox}),
                                imap:call(IMAP, {uid, {fetch, {LastUid + 1, Uid}, <<"ALL">>}})
                            end),
    lists:foreach(
      fun({fetch, Data}) ->
              switchboard:publish(new, {new, {Account, Mailbox}, Data})
      end, lists:map(fun imap:clean/1, Emails)),
    State#state{last_uid=Uid}.

%% @private
%% @doc Helper function to get the fetch command's result's UID.
get_fetch_uid([]) ->
    none;
get_fetch_uid([{'*', [_, <<"FETCH">>, [<<"UID">>, BinUid]]} | _]) ->
    BinUid;
get_fetch_uid([_ | Rest]) ->
    get_fetch_uid(Rest).


%% @private
%% @doc Returns the current max uid for the given Account and Mailbox.
-spec current_uid(binary(), imap:mailbox()) ->
    {ok, integer()}.
current_uid(Account, Mailbox) ->
<<<<<<< HEAD
    switchboard:with_imap(Account, fun(Active) ->
      {ok, _} = imap:call(Active, {select, Mailbox}),
      case imap:call(Active, {uid, {fetch, '*', <<"UID">>}}) of
        {ok, {_, Resps}} ->
          BinUid = get_fetch_uid(Resps),
          {ok, if is_integer(BinUid) -> BinUid;
                  is_binary(BinUid)  -> binary_to_integer(BinUid)
               end};
        _ ->
          {ok, {_, Resps}} = imap:call(Active, {examine, Mailbox}),
          {ok, proplists:get_value(uidnext, imap:clean(Resps)) - 1}
      end
    end).
=======
    BinUid = switchboard:with_imap(Account, fun(Active) ->
        {ok, _} = imap:call(Active, {select, Mailbox}),
        {ok, {_, Resps}} = imap:call(Active, {uid, {fetch, '*', <<"UID">>}}),
        get_fetch_uid(Resps)
    end),
    {ok, if is_integer(BinUid) -> BinUid;
            is_binary(BinUid)  -> binary_to_integer(BinUid)
         end}.
>>>>>>> 31eed5dc


pubsub_key(Account, Mailbox) ->
    {p, l, {idler, Account, Mailbox}}.


%%==============================================================================
%% EUnit tests.
%%==============================================================================

-ifdef(TEST).
-include_lib("eunit/include/eunit.hrl").

%% XXX - this is all a bit weird since duplicate switchboard_operators are started.

switchboard_operator_test_() ->
    [{foreach,
      fun() ->
              {ok, _} = switchboard:add(?DISPATCH_CONN_SPEC, ?DISPATCH_AUTH),
              [{?DISPATCH, ?DISPATCH_MAILBOX}]
      end,
      fun([{Account, _} | _]) -> ok = switchboard:stop(Account) end,
      [fun update_uid_internal_asserts/1,
       fun current_uid_asserts/1]}].

update_uid_internal_asserts(Accounts) ->
    [?_assertMatch(#state{last_uid=LastUid} when is_integer(LastUid),
                   update_uid_internal(#state{account=A, mailbox=M}))
     || {A, M} <- Accounts].

current_uid_asserts(Accounts) ->
    [?_assertMatch({ok, _}, current_uid(A, M)) || {A, M} <- Accounts].

-endif.<|MERGE_RESOLUTION|>--- conflicted
+++ resolved
@@ -221,30 +221,19 @@
 -spec current_uid(binary(), imap:mailbox()) ->
     {ok, integer()}.
 current_uid(Account, Mailbox) ->
-<<<<<<< HEAD
     switchboard:with_imap(Account, fun(Active) ->
-      {ok, _} = imap:call(Active, {select, Mailbox}),
-      case imap:call(Active, {uid, {fetch, '*', <<"UID">>}}) of
-        {ok, {_, Resps}} ->
-          BinUid = get_fetch_uid(Resps),
-          {ok, if is_integer(BinUid) -> BinUid;
-                  is_binary(BinUid)  -> binary_to_integer(BinUid)
-               end};
+        {ok, _} = imap:call(Active, {select, Mailbox}),
+        case imap:call(Active, {uid, {fetch, '*', <<"UID">>}}) of
+            {ok, {_, Resps}} ->
+            BinUid = get_fetch_uid(Resps),
+            {ok, if is_integer(BinUid) -> BinUid;
+                    is_binary(BinUid)  -> binary_to_integer(BinUid)
+                 end};
         _ ->
-          {ok, {_, Resps}} = imap:call(Active, {examine, Mailbox}),
-          {ok, proplists:get_value(uidnext, imap:clean(Resps)) - 1}
-      end
+            {ok, {_, Resps}} = imap:call(Active, {examine, Mailbox}),
+            {ok, proplists:get_value(uidnext, imap:clean(Resps)) - 1}
+        end
     end).
-=======
-    BinUid = switchboard:with_imap(Account, fun(Active) ->
-        {ok, _} = imap:call(Active, {select, Mailbox}),
-        {ok, {_, Resps}} = imap:call(Active, {uid, {fetch, '*', <<"UID">>}}),
-        get_fetch_uid(Resps)
-    end),
-    {ok, if is_integer(BinUid) -> BinUid;
-            is_binary(BinUid)  -> binary_to_integer(BinUid)
-         end}.
->>>>>>> 31eed5dc
 
 
 pubsub_key(Account, Mailbox) ->
